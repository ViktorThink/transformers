--- conflicted
+++ resolved
@@ -291,11 +291,8 @@
         XLMForMultipleChoice,
         XLM_PRETRAINED_MODEL_ARCHIVE_LIST,
     )
-<<<<<<< HEAD
     from .modeling_blenderbot import BlenderbotForConditionalGeneration, BLENDERBOT_PRETRAINED_MODEL_ARCHIVE_LIST
-=======
     from .modeling_pegasus import PegasusForConditionalGeneration
->>>>>>> 96c3329f
     from .modeling_bart import (
         PretrainedBartModel,
         BartForSequenceClassification,
